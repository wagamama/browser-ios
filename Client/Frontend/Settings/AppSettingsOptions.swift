--- conflicted
+++ resolved
@@ -166,10 +166,6 @@
     }
     
     override func onClick(navigationController: UINavigationController?) {
-<<<<<<< HEAD
-        let viewController = SyncWelcomeViewController()
-        navigationController?.pushViewController(viewController, animated: true)
-=======
 //        let viewController = SyncWelcomeViewController()
 //        navigationController?.pushViewController(viewController, animated: true)
         let settingsTableViewController = SyncSettingsViewController(style: .Grouped)
@@ -195,7 +191,6 @@
     
     override func onClick(navigationController: UINavigationController?) {
         // TODO: Remove device from Sync.
->>>>>>> 0dfce9cd
     }
 }
 
