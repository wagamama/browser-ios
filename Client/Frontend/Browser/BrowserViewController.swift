--- conflicted
+++ resolved
@@ -146,13 +146,8 @@
 }
 
 extension BrowserViewController: WKNavigationDelegate {
-<<<<<<< HEAD
-
-    func webView(webView: WKWebView, didStartProvisionalNavigation navigation: WKNavigation!) {
-=======
     func webView(webView: WKWebView, didStartProvisionalNavigation navigation: WKNavigation!) {
         toolbar.updateReaderModeState(ReaderModeState.Unavailable)
->>>>>>> 91f225dc
     }
 
     func webView(webView: WKWebView, didCommitNavigation navigation: WKNavigation!) {
@@ -161,7 +156,6 @@
         toolbar.updateFowardStatus(webView.canGoForward)
     }
 
-<<<<<<< HEAD
     func webView(webView: WKWebView, didFailNavigation navigation: WKNavigation!, withError error: NSError) {
         webView.stopLoading()
         self.displayErrorPage(error)
@@ -172,28 +166,6 @@
         self.displayErrorPage(error)
     }
 
-    func webView(webView: WKWebView, didFinishNavigation navigation: WKNavigation!) {
-    }
-
-    func webView(webView: WKWebView, didReceiveAuthenticationChallenge challenge: NSURLAuthenticationChallenge, completionHandler: (NSURLSessionAuthChallengeDisposition, NSURLCredential!) -> Void) {
-    }
-
-    func webView(webView: WKWebView, didReceiveServerRedirectForProvisionalNavigation navigation: WKNavigation!) {
-    }
-    
-    func webView(webView: WKWebView, decidePolicyForNavigationAction navigationAction: WKNavigationAction, decisionHandler: (WKNavigationActionPolicy) -> Void) {
-        decisionHandler(WKNavigationActionPolicy.Allow)
-    }
-    
-    func webView(webView: WKWebView, decidePolicyForNavigationResponse navigationResponse: WKNavigationResponse, decisionHandler: (WKNavigationResponsePolicy) -> Void) {
-        if (navigationResponse.canShowMIMEType) {
-            decisionHandler(WKNavigationResponsePolicy.Allow)
-        }
-        else {
-            decisionHandler(WKNavigationResponsePolicy.Cancel)
-        }
-    }
-=======
     func webView(webView: WKWebView, didFinishNavigation navigation: WKNavigation!) {
         let notificationCenter = NSNotificationCenter.defaultCenter()
         var info = [NSObject: AnyObject]()
@@ -202,8 +174,6 @@
 
         notificationCenter.postNotificationName("LocationChange", object: self, userInfo: info)
     }
-
->>>>>>> 91f225dc
 
     override func observeValueForKeyPath(keyPath: String, ofObject object:
         AnyObject, change:[NSObject: AnyObject], context:
@@ -214,7 +184,6 @@
                 }
             }
     }
-<<<<<<< HEAD
     
     private func displayErrorPage(error: NSError) {
         if let webView = tabManager.selectedTab?.webView {
@@ -240,7 +209,6 @@
         //TOOD: It's a rough web page
         return "<html><head><title></title><meta http-equiv=\"Content-Type\" content=\"text/html; charset=gb2312\"/><style type=\"text/css\">html{text-align: center;}body{position: relative;text-align: center;}div{width: 50%; height: 50%;overflow: auto; position: absolute;margin: auto;top:0;left: 0;bottom: 0;right: 0;}</style></head><body><div><font size=\"12\" color=\"#C0C0C0\">\(error.localizedDescription)</font></div></body></html>"
     }
-=======
 }
 
 extension BrowserViewController: ReaderModeDelegate {
@@ -252,5 +220,4 @@
             toolbar.updateReaderModeState(state)
         }
     }
->>>>>>> 91f225dc
 }