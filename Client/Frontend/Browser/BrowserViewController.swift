--- conflicted
+++ resolved
@@ -715,10 +715,11 @@
             return
         }
 
+#if !BRAVE // TODO hookup when adding desktop AU
         if let webView = tab.webView {
             resetSpoofedUserAgentIfRequired(webView, newURL: url)
         }
-
+#endif
         if let nav = tab.loadRequest(NSURLRequest(URL: url)) {
             self.recordNavigationInTab(tab, navigation: nav, visitType: visitType)
         }
@@ -906,16 +907,17 @@
         urlBar.browserLocationViewDidTapLocation(urlBar.locationView)
     }
 
+  #if !BRAVE // TODO hookup when adding desktop AU
     private func resetSpoofedUserAgentIfRequired(webView: WKWebView, newURL: NSURL) {
         guard #available(iOS 9.0, *) else {
             return
         }
-
         // Reset the UA when a different domain is being loaded
         if webView.URL?.host != newURL.host {
             webView.customUserAgent = nil
         }
     }
+  #endif
 }
 
 /**
@@ -1642,7 +1644,9 @@
                 decisionHandler(WKNavigationActionPolicy.Cancel)
             } else {
                 if navigationAction.navigationType == .LinkActivated {
-                    resetSpoofedUserAgentIfRequired(webView, newURL: url)
+#if !BRAVE // TODO hookup when adding desktop AU
+                   resetSpoofedUserAgentIfRequired(webView, newURL: url)
+#endif
                 }
                 decisionHandler(WKNavigationActionPolicy.Allow)
             }
@@ -1721,10 +1725,6 @@
         // Remember whether or not a desktop site was requested
         if #available(iOS 9.0, *) {
             tab.desktopSite = webView.customUserAgent?.isEmpty == false
-<<<<<<< HEAD
-          //  webView.customUserAgent = nil
-=======
->>>>>>> c4bc9382
         }
     }
 
@@ -1797,12 +1797,8 @@
         
         return newTab.webView
     }
-<<<<<<< HEAD
 #endif
 #if !BRAVE
-  func webView(webView: WKWebView, runJavaScriptAlertPanelWithMessage message: String, initiatedByFrame frame: WKFrameInfo, completionHandler: () -> Void) {
-=======
-
     /// Show a title for a JavaScript Panel (alert) based on the WKFrameInfo. On iOS9 we will use the new securityOrigin
     /// and on iOS 8 we will fall back to the request URL. If the request URL is nil, which happens for JavaScript pages,
     /// we fall back to "JavaScript" as a title.
@@ -1822,7 +1818,6 @@
     }
 
     func webView(webView: WKWebView, runJavaScriptAlertPanelWithMessage message: String, initiatedByFrame frame: WKFrameInfo, completionHandler: () -> Void) {
->>>>>>> c4bc9382
         tabManager.selectTab(tabManager[webView])
 
         // Show JavaScript alerts.
