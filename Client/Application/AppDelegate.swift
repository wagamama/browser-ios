/* This Source Code Form is subject to the terms of the Mozilla Public
 * License, v. 2.0. If a copy of the MPL was not distributed with this
 * file, You can obtain one at http://mozilla.org/MPL/2.0/. */

import Shared
import Storage
import AVFoundation
import XCGLogger
#if !BRAVE
import Breakpad
#else
import Fabric
import Crashlytics
#endif

private let log = Logger.browserLogger

class AppDelegate: UIResponder, UIApplicationDelegate {
    var window: UIWindow?
    var browserViewController: BrowserViewController!
    var rootViewController: UINavigationController!
    weak var profile: BrowserProfile?
    var tabManager: TabManager!

    let appVersion = NSBundle.mainBundle().objectForInfoDictionaryKey("CFBundleShortVersionString") as! String

    func application(application: UIApplication, willFinishLaunchingWithOptions launchOptions: [NSObject: AnyObject]?) -> Bool {
#if BRAVE
        Fabric.with([Crashlytics.self])
        NSURLProtocol.registerClass(URLProtocol);
#endif
        // Set the Firefox UA for browsing.
        setUserAgent()

        // Start the keyboard helper to monitor and cache keyboard state.
        KeyboardHelper.defaultHelper.startObserving()

        // Create a new sync log file on cold app launch
        Logger.syncLogger.newLogWithDate(NSDate())

        let profile = getProfile(application)

        // Set up a web server that serves us static content. Do this early so that it is ready when the UI is presented.
        setUpWebServer(profile)

        do {
            // for aural progress bar: play even with silent switch on, and do not stop audio from other apps (like music)
            try AVAudioSession.sharedInstance().setCategory(AVAudioSessionCategoryPlayback, withOptions: AVAudioSessionCategoryOptions.MixWithOthers)
        } catch _ {
            log.error("Failed to assign AVAudioSession category to allow playing with silent switch on for aural progress bar")
        }

        self.window = UIWindow(frame: UIScreen.mainScreen().bounds)
        self.window!.backgroundColor = UIColor.whiteColor()

        let defaultRequest = NSURLRequest(URL: UIConstants.DefaultHomePage)
        let imageStore = DiskImageStore(files: profile.files, namespace: "TabManagerScreenshots", quality: UIConstants.ScreenshotQuality)
        self.tabManager = TabManager(defaultNewTabRequest: defaultRequest, prefs: profile.prefs, imageStore: imageStore)
        self.tabManager.stateDelegate = self
        browserViewController = BrowserViewController(profile: profile, tabManager: self.tabManager)

        // Add restoration class, the factory that will return the ViewController we 
        // will restore with.
        browserViewController.restorationIdentifier = NSStringFromClass(BrowserViewController.self)
        browserViewController.restorationClass = AppDelegate.self
        browserViewController.automaticallyAdjustsScrollViewInsets = false

        rootViewController = UINavigationController(rootViewController: browserViewController)
        rootViewController.automaticallyAdjustsScrollViewInsets = false
        rootViewController.delegate = self
        rootViewController.navigationBarHidden = true

        self.window!.rootViewController = rootViewController
        self.window!.backgroundColor = UIConstants.AppBackgroundColor

#if !BRAVE
        activeCrashReporter = BreakpadCrashReporter(breakpadInstance: BreakpadController.sharedInstance())
        configureActiveCrashReporter(profile.prefs.boolForKey("crashreports.send.always"))
#endif

        NSNotificationCenter.defaultCenter().addObserverForName(FSReadingListAddReadingListItemNotification, object: nil, queue: nil) { (notification) -> Void in
            if let userInfo = notification.userInfo, url = userInfo["URL"] as? NSURL {
                let title = (userInfo["Title"] as? String) ?? ""
                profile.readingList?.createRecordWithURL(url.absoluteString, title: title, addedBy: UIDevice.currentDevice().name)
            }
        }

        // check to see if we started 'cos someone tapped on a notification.
        if let localNotification = launchOptions?[UIApplicationLaunchOptionsLocalNotificationKey] as? UILocalNotification {
            viewURLInNewTab(localNotification)
        }
        return true
    }

    /**
     * We maintain a weak reference to the profile so that we can pause timed
     * syncs when we're backgrounded.
     *
     * The long-lasting ref to the profile lives in BrowserViewController,
     * which we set in application:willFinishLaunchingWithOptions:.
     *
     * If that ever disappears, we won't be able to grab the profile to stop
     * syncing... but in that case the profile's deinit will take care of things.
     */
    func getProfile(application: UIApplication) -> Profile {
        if let profile = self.profile {
            return profile
        }
        let p = BrowserProfile(localName: "profile", app: application)
        self.profile = p
        return p
    }

    func application(application: UIApplication, didFinishLaunchingWithOptions launchOptions: [NSObject : AnyObject]?) -> Bool {
        dispatch_async(dispatch_get_global_queue(DISPATCH_QUEUE_PRIORITY_BACKGROUND, 0)) {
            AdjustIntegration.sharedInstance.triggerApplicationDidFinishLaunchingWithOptions(launchOptions)
        }
        self.window!.makeKeyAndVisible()
        return true
    }

    func application(application: UIApplication, openURL url: NSURL, sourceApplication: String?, annotation: AnyObject) -> Bool {
        if let components = NSURLComponents(URL: url, resolvingAgainstBaseURL: false) {
            if components.scheme != "firefox" && components.scheme != "firefox-x-callback" {
                return false
            }
            var url: String?
            for item in (components.queryItems ?? []) as [NSURLQueryItem] {
                switch item.name {
                case "url":
                    url = item.value
                default: ()
                }
            }
            if let url = url,
                   newURL = NSURL(string: url.unescape()) {
                self.browserViewController.openURLInNewTab(newURL)
                return true
            }
        }
        return false
    }

    // We sync in the foreground only, to avoid the possibility of runaway resource usage.
    // Eventually we'll sync in response to notifications.
    func applicationDidBecomeActive(application: UIApplication) {
        self.profile?.syncManager.applicationDidBecomeActive()

        // We could load these here, but then we have to futz with the tab counter
        // and making NSURLRequests.
        self.browserViewController.loadQueuedTabs()
    }

    func applicationDidEnterBackground(application: UIApplication) {
        self.profile?.syncManager.applicationDidEnterBackground()

        var taskId: UIBackgroundTaskIdentifier = 0
        taskId = application.beginBackgroundTaskWithExpirationHandler { _ in
            log.warning("Running out of background time, but we have a profile shutdown pending.")
            application.endBackgroundTask(taskId)
        }

        dispatch_async(dispatch_get_global_queue(DISPATCH_QUEUE_PRIORITY_BACKGROUND, 0)) {
            self.profile?.shutdown()
            application.endBackgroundTask(taskId)
        }
    }

    private func setUpWebServer(profile: Profile) {
        let server = WebServer.sharedInstance
        ReaderModeHandlers.register(server, profile: profile)
        ErrorPageHelper.register(server)
        AboutHomeHandler.register(server)
        AboutLicenseHandler.register(server)
        SessionRestoreHandler.register(server)
        server.start()
    }

    private func setUserAgent() {
        // Note that we use defaults here that are readable from extensions, so they
        // can just used the cached identifier.
        let defaults = NSUserDefaults(suiteName: AppInfo.sharedContainerIdentifier())!
        let firefoxUA = UserAgent.defaultUserAgent(defaults)

        // Set the UA for WKWebView (via defaults), the favicon fetcher, and the image loader.
        // This only needs to be done once per runtime.

        defaults.registerDefaults(["UserAgent": firefoxUA])
        FaviconFetcher.userAgent = firefoxUA
        SDWebImageDownloader.sharedDownloader().setValue(firefoxUA, forHTTPHeaderField: "User-Agent")

        // Record the user agent for use by search suggestion clients.
        SearchViewController.userAgent = firefoxUA
    }

    func application(application: UIApplication, handleActionWithIdentifier identifier: String?, forLocalNotification notification: UILocalNotification, completionHandler: () -> Void) {
        if let actionId = identifier {
            if let action = SentTabAction(rawValue: actionId) {
                viewURLInNewTab(notification)
                switch(action) {
                case .Bookmark:
                    addBookmark(notification)
                    break
                case .ReadingList:
                    addToReadingList(notification)
                    break
                default:
                    break
                }
            } else {
                print("ERROR: Unknown notification action received")
            }
        } else {
            print("ERROR: Unknown notification received")
        }
    }

    func application(application: UIApplication, didReceiveLocalNotification notification: UILocalNotification) {
        viewURLInNewTab(notification)
    }

    private func viewURLInNewTab(notification: UILocalNotification) {
        if let alertURL = notification.userInfo?[TabSendURLKey] as? String {
            if let urlToOpen = NSURL(string: alertURL) {
                browserViewController.openURLInNewTab(urlToOpen)
            }
        }
    }

    private func addBookmark(notification: UILocalNotification) {
        if let alertURL = notification.userInfo?[TabSendURLKey] as? String,
            let title = notification.userInfo?[TabSendTitleKey] as? String {
                browserViewController.addBookmark(alertURL, title: title)
        }
    }

    private func addToReadingList(notification: UILocalNotification) {
        if let alertURL = notification.userInfo?[TabSendURLKey] as? String,
           let title = notification.userInfo?[TabSendTitleKey] as? String {
            if let urlToOpen = NSURL(string: alertURL) {
                NSNotificationCenter.defaultCenter().postNotificationName(FSReadingListAddReadingListItemNotification, object: self, userInfo: ["URL": urlToOpen, "Title": title])
            }
        }
    }

#if !BRAVE
  var activeCrashReporter: CrashReporter?
  func configureActiveCrashReporter(optedIn: Bool?) {
    if let reporter = activeCrashReporter {
      configureCrashReporter(reporter, optedIn: optedIn)
    }
  }

  public func configureCrashReporter(reporter: CrashReporter, optedIn: Bool?) {
    let configureReporter: () -> () = {
      let addUploadParameterForKey: String -> Void = { key in
        if let value = NSBundle.mainBundle().objectForInfoDictionaryKey(key) as? String {
          reporter.addUploadParameter(value, forKey: key)
        }
      }

      addUploadParameterForKey("AppID")
      addUploadParameterForKey("BuildID")
      addUploadParameterForKey("ReleaseChannel")
      addUploadParameterForKey("Vendor")
    }

    if let optedIn = optedIn {
      // User has explicitly opted-in for sending crash reports. If this is not true, then the user has
      // explicitly opted-out of crash reporting so don't bother starting breakpad or stop if it was running
      if optedIn {
        reporter.start(true)
        configureReporter()
        reporter.setUploadingEnabled(true)
      } else {
        reporter.stop()
      }
    }
      // We haven't asked the user for their crash reporting preference yet. Log crashes anyways but don't send them.
    else {
      reporter.start(true)
      configureReporter()
    }
  }
#endif
}

// MARK: - Root View Controller Animations
extension AppDelegate: UINavigationControllerDelegate {
    func navigationController(navigationController: UINavigationController,
        animationControllerForOperation operation: UINavigationControllerOperation,
        fromViewController fromVC: UIViewController,
        toViewController toVC: UIViewController) -> UIViewControllerAnimatedTransitioning? {
            if operation == UINavigationControllerOperation.Push {
                return BrowserToTrayAnimator()
            } else if operation == UINavigationControllerOperation.Pop {
                return TrayToBrowserAnimator()
            } else {
                return nil
            }
    }
}
<<<<<<< HEAD
=======

extension AppDelegate: TabManagerStateDelegate {
    func tabManagerWillStoreTabs(tabs: [Browser]) {
        // It is possible that not all tabs have loaded yet, so we filter out tabs with a nil URL.
        let storedTabs: [RemoteTab] = tabs.flatMap( Browser.toTab )

        // Don't insert into the DB immediately. We tend to contend with more important
        // work like querying for top sites.
        let queue = dispatch_get_global_queue(DISPATCH_QUEUE_PRIORITY_BACKGROUND, 0)
        dispatch_after(dispatch_time(DISPATCH_TIME_NOW, Int64(ProfileRemoteTabsSyncDelay * Double(NSEC_PER_MSEC))), queue) {
            self.profile?.storeTabs(storedTabs)
        }
    }
}

var activeCrashReporter: CrashReporter?
func configureActiveCrashReporter(optedIn: Bool?) {
    if let reporter = activeCrashReporter {
        configureCrashReporter(reporter, optedIn: optedIn)
    }
}

public func configureCrashReporter(reporter: CrashReporter, optedIn: Bool?) {
    let configureReporter: () -> () = {
        let addUploadParameterForKey: String -> Void = { key in
            if let value = NSBundle.mainBundle().objectForInfoDictionaryKey(key) as? String {
                reporter.addUploadParameter(value, forKey: key)
            }
        }

        addUploadParameterForKey("AppID")
        addUploadParameterForKey("BuildID")
        addUploadParameterForKey("ReleaseChannel")
        addUploadParameterForKey("Vendor")
    }

    if let optedIn = optedIn {
        // User has explicitly opted-in for sending crash reports. If this is not true, then the user has
        // explicitly opted-out of crash reporting so don't bother starting breakpad or stop if it was running
        if optedIn {
            reporter.start(true)
            configureReporter()
            reporter.setUploadingEnabled(true)
        } else {
            reporter.stop()
        }
    }
    // We haven't asked the user for their crash reporting preference yet. Log crashes anyways but don't send them.
    else {
        reporter.start(true)
        configureReporter()
    }
}
>>>>>>> 12565d8b
<|MERGE_RESOLUTION|>--- conflicted
+++ resolved
@@ -300,8 +300,6 @@
             }
     }
 }
-<<<<<<< HEAD
-=======
 
 extension AppDelegate: TabManagerStateDelegate {
     func tabManagerWillStoreTabs(tabs: [Browser]) {
@@ -354,5 +352,4 @@
         reporter.start(true)
         configureReporter()
     }
-}
->>>>>>> 12565d8b
+}