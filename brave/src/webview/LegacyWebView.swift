import Foundation
import WebKit
import Shared

func configureActiveCrashReporter(_:Bool?) {}

let kNotificationPageUnload = "kNotificationPageUnload"

func convertNavActionToWKType(type:UIWebViewNavigationType) -> WKNavigationType {
  return WKNavigationType(rawValue: type.rawValue)!
}

class ContainerWebView : WKWebView {
  weak var legacyWebView: LegacyWebView?
}

var nullWebView: WKWebView = WKWebView()
var nullWKNavigation: WKNavigation = WKNavigation()

enum KVOStrings: String {
  case kvoCanGoBack = "canGoBack"
  case kvoCanGoForward = "canGoForward"
  case kvoLoading = "loading"
  case kvoURL = "URL"
  case kvoEstimatedProgress = "estimatedProgress"

  static let allValues = [kvoCanGoBack, kvoCanGoForward, kvoLoading, kvoURL, kvoEstimatedProgress]
}

class LegacyWebView: UIWebView {
  static let kNotificationWebViewLoadCompleteOrFailed = "kNotificationWebViewLoadCompleteOrFailed"
  static let kContextMenuBlockNavigation = 8675309
  lazy var configuration: LegacyWebViewConfiguration = { return LegacyWebViewConfiguration(webView: self) }()
  weak var navigationDelegate: WKNavigationDelegate?
  weak var UIDelegate: WKUIDelegate?
  lazy var backForwardList: LegacyBackForwardList = { return LegacyBackForwardList(webView: self) } ()
  var estimatedProgress: Double = 0
  var title: String = ""
  lazy var progress: LegacyWebViewProgress = { return LegacyWebViewProgress(parent: self) }()
  lazy var webViewDelegate: WebViewDelegate = { return WebViewDelegate(parent: self) }()
  var URL: NSURL?
  var internalIsLoadingEndedFlag: Bool = false;
  var knownFrameContexts = Set<NSObject>()

  // To mimic WKWebView we need this property. And, to easily overrride where Firefox code is setting it, we hack the setter,
  // so that a custom agent is set always to our kDesktopUserAgent.
  // A nil customUserAgent means to use the default which is correct.
  //TODO setting the desktop agent doesn't currently work, see note below)
  var customUserAgent:String? {
    willSet {
      if self.customUserAgent == newValue || newValue == nil {
        return
      }
      self.customUserAgent = newValue == nil ? nil : kDesktopUserAgent
      // The following doesn't work, we need to kill and restart the webview, and restore its history state
      // for this setting to take effect
      //      let defaults = NSUserDefaults(suiteName: AppInfo.sharedContainerIdentifier())!
      //      defaults.registerDefaults(["UserAgent": (self.customUserAgent ?? "")])
    }
  }

  override init(frame: CGRect) {
    super.init(frame: frame)
    commonInit()
  }

  private func commonInit() {
    delegate = self.webViewDelegate
    scalesPageToFit = true
    let selectorName = String(format: "_%@WebThread:", "setDrawIn") // avoid Apple Store static analyzer
    performSelector(NSSelectorFromString(selectorName), withObject:Bool(true))

#if !TEST
    if (BraveUX.IsHighLoadAnimationAllowed && !BraveUX.IsOverrideScrollingSpeedAndMakeSlower) {
      let rate = UIScrollViewDecelerationRateFast + (UIScrollViewDecelerationRateNormal - UIScrollViewDecelerationRateFast) * 0.5;
      scrollView.setValue(NSValue(CGSize: CGSizeMake(rate, rate)), forKey: "_decelerationFactor")
    } else {
      scrollView.decelerationRate = UIScrollViewDecelerationRateFast
    }
#endif
    setupSwipeGesture()
  }

  func internalProgressFinished(notification: NSNotification) {
    //print("\(notification.userInfo?["WebProgressEstimatedProgressKey"])")
    delegate?.webViewDidFinishLoad?(self)
  }

  override var loading: Bool {
    get {
      if internalIsLoadingEndedFlag {
        // we detected load complete internally –UIWebView sometimes stays in a loading state (i.e. bbc.com)
        return false
      }
      return super.loading
    }
  }

  required init?(coder aDecoder: NSCoder) {
    super.init(coder: aDecoder)
    commonInit()
  }

  let internalProgressStartedNotification = "WebProgressStartedNotification"
  let internalProgressChangedNotification = "WebProgressEstimateChangedNotification"
  let internalProgressFinishedNotification = "WebProgressFinishedNotification"

  override func loadRequest(request: NSURLRequest) {
    guard let internalWebView = valueForKeyPath("documentView.webView") else { return }
    NSNotificationCenter.defaultCenter().removeObserver(self, name: internalProgressFinishedNotification, object: internalWebView)
    NSNotificationCenter.defaultCenter().addObserver(self, selector: "internalProgressFinished:", name: internalProgressFinishedNotification, object: internalWebView)

    URL = request.URL
    super.loadRequest(request)
  }

  func kvoBroadcast(kvos: [KVOStrings]? = nil) {
    if let _kvos = kvos {
      for item in _kvos {
        willChangeValueForKey(item.rawValue)
        didChangeValueForKey(item.rawValue)
      }
    } else {
      // send all
      kvoBroadcast(KVOStrings.allValues)
    }
  }

  func setScalesPageToFit(setPages: Bool!) {
    self.scalesPageToFit = setPages
  }

  func canNavigateBackward() -> Bool {
    return self.canGoBack
  }

  func canNavigateForward() -> Bool {
    return self.canGoForward
  }

  func reloadFromOrigin() {
    self.reload()
  }

  private func convertStringToDictionary(text: String?) -> [String:AnyObject]? {
    if let data = text?.dataUsingEncoding(NSUTF8StringEncoding) where text?.characters.count > 0 {
      do {
        let json = try NSJSONSerialization.JSONObjectWithData(data, options: .MutableContainers) as? [String:AnyObject]
        return json
      } catch {
        print("Something went wrong")
      }
    }
    return nil
  }

  func evaluateJavaScript(javaScriptString: String, completionHandler: ((AnyObject?, NSError?) -> Void)?) {
    let wrapped = "var result = \(javaScriptString); JSON.stringify(result)"
    let string = stringByEvaluatingJavaScriptFromString(wrapped)
    let dict = convertStringToDictionary(string)
    completionHandler?(dict, NSError(domain: NSURLErrorDomain, code: NSURLErrorCannotOpenFile, userInfo: nil))
  }

  func goToBackForwardListItem(item: LegacyBackForwardListItem) {
    if let index = backForwardList.backList.indexOf(item) {
      let backCount = backForwardList.backList.count - index
      for _ in 0..<backCount {
        goBack()
      }
    } else if let index = backForwardList.forwardList.indexOf(item) {
      for _ in 0..<(index + 1) {
        goForward()
      }
    }
  }

  override func goBack() {
    // stop scrolling so the web view will respond faster
    scrollView.setContentOffset(scrollView.contentOffset, animated: false)
    NSNotificationCenter.defaultCenter().postNotificationName(kNotificationPageUnload, object: self)
    super.goBack()
  }

  override func goForward() {
    scrollView.setContentOffset(scrollView.contentOffset, animated: false)
    NSNotificationCenter.defaultCenter().postNotificationName(kNotificationPageUnload, object: self)
    super.goForward()
  }

  class func isTopFrameRequest(request:NSURLRequest) -> Bool {
    return request.URL == request.mainDocumentURL
  }

  func setupSwipeGesture() {
    let right = UISwipeGestureRecognizer(target: self, action: "swipeRight:")
    right.direction = .Right
    let left = UISwipeGestureRecognizer(target: self, action: "swipeLeft:")
    left.direction = .Left

    left.requireGestureRecognizerToFail(right)
    right.requireGestureRecognizerToFail(left)

    addGestureRecognizer(right)
    addGestureRecognizer(left)
  }

  @objc func swipeRight(gesture: UISwipeGestureRecognizer) {
    if canGoBack {
      goBack()
    }
  }

  @objc func swipeLeft(gesture: UISwipeGestureRecognizer) {
    if canGoForward {
      goForward()
    }
  }

  // Long press context menu text selection overriding
  override func canPerformAction(action: Selector, withSender sender: AnyObject?) -> Bool {
    if (action.description.lowercaseString.contains("define")) {
      // This action leads to searching in Safari
      // TODO replace with an action that keeps the search in our app
      return false
    }
    return super.canPerformAction(action, withSender: sender)
  }

  func injectCSS(css: String) {
    var js = "var script = document.createElement('style');"
    js += "script.type = 'text/css';"
    js += "script.innerHTML = '\(css)';"
    js += "document.head.appendChild(script);"
    LegacyUserContentController.injectJsIntoAllFrames(self, script: js)
  }

}

class WebViewDelegate: NSObject, UIWebViewDelegate {
  weak var parent:LegacyWebView?

  class LegacyNavigationAction : WKNavigationAction {
    var writableRequest: NSURLRequest
    var writableType: WKNavigationType

    init(type: WKNavigationType, request: NSURLRequest) {
      writableType = type
      writableRequest = request
      super.init()
    }

    override var request: NSURLRequest { get { return writableRequest} }
    override var navigationType: WKNavigationType { get { return writableType } }
    override var sourceFrame: WKFrameInfo {
      get { return WKFrameInfo() }
    }
  }

  init(parent: LegacyWebView) {
    self.parent = parent
  }

  func webView(webView: UIWebView,shouldStartLoadWithRequest request: NSURLRequest,
    navigationType: UIWebViewNavigationType ) -> Bool {
      guard let _parent = parent else { return false }

      if AboutUtils.isAboutHomeURL(request.URL) {
<<<<<<< HEAD
        return false
=======
        _parent.progress.completeProgress()
>>>>>>> c36529eb
      }

      if let contextMenu = _parent.window?.rootViewController?.presentedViewController
        where contextMenu.view.tag == LegacyWebView.kContextMenuBlockNavigation {
        // When showing a context menu, the webview will often still navigate (ex. news.google.com)
        // We need to block navigation using this tag. 
        return false
      }


      var result = _parent.progress.shouldStartLoadWithRequest(request, navigationType: navigationType)
      if !result {
        return false
      }

      if let nd = _parent.navigationDelegate {
        let action:LegacyNavigationAction =
        LegacyNavigationAction(type: convertNavActionToWKType(navigationType), request: request)

        nd.webView?(nullWebView, decidePolicyForNavigationAction: action,
          decisionHandler: { (policy:WKNavigationActionPolicy) -> Void in
            result = policy == .Allow
        })
      }

      let locationChanged = LegacyWebView.isTopFrameRequest(request)
      if locationChanged && (navigationType == .LinkClicked || navigationType == .Other) {
        _parent.URL = request.URL
      }

      _parent.kvoBroadcast()
      return result
  }


  func webViewDidStartLoad(webView: UIWebView) {
    parent?.backForwardList.update(webView)

    if let nd = parent?.navigationDelegate {
      nd.webView?(nullWebView, didStartProvisionalNavigation: nullWKNavigation)
    }
    parent?.progress.webViewDidStartLoad()
    parent?.kvoBroadcast([KVOStrings.kvoLoading])
  }

  func webViewDidFinishLoad(webView: UIWebView) {
    assert(NSThread.isMainThread())

    guard let _parent = parent else { return }
    let readyState = _parent.stringByEvaluatingJavaScriptFromString("document.readyState")?.lowercaseString

    _parent.progress.webViewDidFinishLoad(documentReadyState: readyState)

    _parent.title = webView.stringByEvaluatingJavaScriptFromString("document.title") ?? ""
    if let item = _parent.backForwardList.currentItem {
      item.title = _parent.title
    }

    if let scrapedUrl = webView.stringByEvaluatingJavaScriptFromString("window.location.href") {
      if !_parent.progress.pathContainsCompleted(scrapedUrl) {
        _parent.URL = NSURL(string: scrapedUrl)
        if let item = _parent.backForwardList.currentItem {
          item.URL = _parent.URL ?? item.URL
        }
      }
    }

    if (!webView.loading) {
      _parent.configuration.userContentController.injectJsIntoPage()
      #if !TEST
      _parent.replaceImagesUsingTheVault(webView)
      #endif
    }

    _parent.kvoBroadcast()

    // For testing
    if readyState == "complete" {
      NSNotificationCenter.defaultCenter()
        .postNotificationName(LegacyWebView.kNotificationWebViewLoadCompleteOrFailed, object: nil)
    }
  }

  func webView(webView: UIWebView, didFailLoadWithError error: NSError?) {
    if (error?.code == NSURLErrorCancelled) {
      return
    }
    NSNotificationCenter.defaultCenter()
      .postNotificationName(LegacyWebView.kNotificationWebViewLoadCompleteOrFailed, object: nil)
    if let nd = parent?.navigationDelegate {
      nd.webView?(nullWebView, didFailNavigation: nullWKNavigation,
        withError: error ?? NSError.init(domain: "", code: 0, userInfo: nil))
    }
    print("\(error)")
    parent?.progress.didFailLoadWithError()
    parent?.kvoBroadcast()
  }
}<|MERGE_RESOLUTION|>--- conflicted
+++ resolved
@@ -265,11 +265,7 @@
       guard let _parent = parent else { return false }
 
       if AboutUtils.isAboutHomeURL(request.URL) {
-<<<<<<< HEAD
-        return false
-=======
         _parent.progress.completeProgress()
->>>>>>> c36529eb
       }
 
       if let contextMenu = _parent.window?.rootViewController?.presentedViewController
